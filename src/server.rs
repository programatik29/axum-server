--- conflicted
+++ resolved
@@ -13,13 +13,8 @@
 use std::{
     fmt,
     future::poll_fn,
-<<<<<<< HEAD
     io::{self, ErrorKind},
     net::SocketAddr as IpSocketAddr,
-=======
-    io::{self},
-    net::SocketAddr,
->>>>>>> 0ce7940a
     time::Duration,
 };
 use tokio::{
